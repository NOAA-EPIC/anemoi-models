# (C) Copyright 2024 ECMWF.
#
# This software is licensed under the terms of the Apache Licence Version 2.0
# which can be obtained at http://www.apache.org/licenses/LICENSE-2.0.
# In applying this licence, ECMWF does not waive the privileges and immunities
# granted to it by virtue of its status as an intergovernmental organisation
# nor does it submit to any jurisdiction.
#

import logging
from typing import Optional

import torch
from torch import Tensor
from torch import nn

from anemoi.models.data_indices.collection import IndexCollection

LOGGER = logging.getLogger(__name__)


class BasePreprocessor(nn.Module):
    """Base class for data pre- and post-processors."""

    def __init__(
        self,
        config=None,
        data_indices: Optional[IndexCollection] = None,
        statistics: Optional[dict] = None,
    ) -> None:
        """Initialize the preprocessor.

        Parameters
        ----------
        config : DotDict
            configuration object of the processor
        data_indices : IndexCollection
            Data indices for input and output variables
        statistics : dict
            Data statistics dictionary
<<<<<<< HEAD
=======
        data_indices : dict
            Data indices for input and output variables

        Attributes
        ----------
        default : str
            Default method for variables not specified in the config
        method_config : dict
            Dictionary of the methods with lists of variables
        methods : dict
            Dictionary of the variables with methods
        data_indices : IndexCollection
            Data indices for input and output variables
        remap : dict
            Dictionary of the variables with remapped names in the config
>>>>>>> 6e623b98
        """

        super().__init__()

        self.default, self.method_config = self._process_config(config)
        self.methods = self._invert_key_value_list(self.method_config)

        self.data_indices = data_indices

    def _process_config(self, config):
        _special_keys = ["default", "remap"]  # Keys that do not contain a list of variables in a preprocessing method.
        default = config.get("default", "none")
        self.remap = config.get("remap", {})
        method_config = {k: v for k, v in config.items() if k not in _special_keys and v is not None and v != "none"}

        if not method_config:
            LOGGER.warning(
                f"{self.__class__.__name__}: Using default method {default} for all variables not specified in the config.",
            )

        return default, method_config

    def _invert_key_value_list(self, method_config: dict[str, list[str]]) -> dict[str, str]:
        """Invert a dictionary of methods with lists of variables.

        Parameters
        ----------
        method_config : dict[str, list[str]]
            dictionary of the methods with lists of variables

        Returns
        -------
        dict[str, str]
            dictionary of the variables with methods
        """
        return {
            variable: method
            for method, variables in method_config.items()
            if not isinstance(variables, str)
            for variable in variables
        }

    def forward(self, x, in_place: bool = True, inverse: bool = False) -> Tensor:
        """Process the input tensor.

        Parameters
        ----------
        x : torch.Tensor
            Input tensor
        in_place : bool
            Whether to process the tensor in place
        inverse : bool
            Whether to inverse transform the input

        Returns
        -------
        torch.Tensor
            Processed tensor
        """
        if inverse:
            return self.inverse_transform(x, in_place=in_place)
        return self.transform(x, in_place=in_place)

    def transform(self, x, in_place: bool = True) -> Tensor:
        """Process the input tensor."""
        if not in_place:
            x = x.clone()
        return x

    def inverse_transform(self, x, in_place: bool = True) -> Tensor:
        """Inverse process the input tensor."""
        if not in_place:
            x = x.clone()
        return x


class Processors(nn.Module):
    """A collection of processors."""

    def __init__(self, processors: list, inverse: bool = False) -> None:
        """Initialize the processors.

        Parameters
        ----------
        processors : list
            List of processors
        """
        super().__init__()

        self.inverse = inverse
        self.first_run = True

        if inverse:
            # Reverse the order of processors for inverse transformation
            # e.g. first impute then normalise forward but denormalise then de-impute for inverse
            processors = processors[::-1]

        self.processors = nn.ModuleDict(processors)

    def __repr__(self) -> str:
        return f"{self.__class__.__name__} [{'inverse' if self.inverse else 'forward'}]({self.processors})"

    def forward(self, x, in_place: bool = True) -> Tensor:
        """Process the input tensor.

        Parameters
        ----------
        x : torch.Tensor
            Input tensor
        in_place : bool
            Whether to process the tensor in place

        Returns
        -------
        torch.Tensor
            Processed tensor
        """
        for processor in self.processors.values():
            x = processor(x, in_place=in_place, inverse=self.inverse)

        if self.first_run:
            self.first_run = False
            self._run_checks(x)
        return x

    def _run_checks(self, x):
        """Run checks on the processed tensor."""
        if not self.inverse:
            # Forward transformation checks:
            assert not torch.isnan(
                x
            ).any(), f"NaNs ({torch.isnan(x).sum()}) found in processed tensor after {self.__class__.__name__}."<|MERGE_RESOLUTION|>--- conflicted
+++ resolved
@@ -38,8 +38,6 @@
             Data indices for input and output variables
         statistics : dict
             Data statistics dictionary
-<<<<<<< HEAD
-=======
         data_indices : dict
             Data indices for input and output variables
 
@@ -55,7 +53,6 @@
             Data indices for input and output variables
         remap : dict
             Dictionary of the variables with remapped names in the config
->>>>>>> 6e623b98
         """
 
         super().__init__()
