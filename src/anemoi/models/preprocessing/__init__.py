--- conflicted
+++ resolved
@@ -25,11 +25,7 @@
     def __init__(
         self,
         config=None,
-<<<<<<< HEAD
-        data_indices: Optional[dict] = None,
-=======
         data_indices: Optional[IndexCollection] = None,
->>>>>>> dbee83b3
         statistics: Optional[dict] = None,
     ) -> None:
         """Initialize the preprocessor.
@@ -38,11 +34,7 @@
         ----------
         config : DotDict
             configuration object of the processor
-<<<<<<< HEAD
-        data_indices : dict
-=======
         data_indices : IndexCollection
->>>>>>> dbee83b3
             Data indices for input and output variables
         statistics : dict
             Data statistics dictionary
