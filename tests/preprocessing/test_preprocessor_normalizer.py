--- conflicted
+++ resolved
@@ -25,11 +25,7 @@
                 "normalizer": {"default": "mean-std", "min-max": ["x"], "max": ["y"], "none": ["z"], "mean-std": ["q"]},
                 "forcing": ["z", "q"],
                 "diagnostic": ["other"],
-<<<<<<< HEAD
-                "remapped": [],
-=======
                 "remapped": {},
->>>>>>> dbee83b3
             },
         },
     )
