--- conflicted
+++ resolved
@@ -19,19 +19,10 @@
             "data": {
                 "forcing": ["x", "e"],
                 "diagnostic": ["z", "q"],
-<<<<<<< HEAD
-                "remapped": [
-                    {
-                        "e": ["e_1", "e_2"],
-                        "d": ["d_1", "d_2"],
-                    }
-                ],
-=======
                 "remapped": {
                     "e": ["e_1", "e_2"],
                     "d": ["d_1", "d_2"],
                 },
->>>>>>> dbee83b3
             },
         },
     )
